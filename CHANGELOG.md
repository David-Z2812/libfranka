# CHANGELOG

## 0.2.0 - unreleased

Requires Panda system version > 1.0.9

### New features

  * Added two new errors to the robot state
  * Added `epsilon` parameters to gripper grasp method
  * Added `tau_J_d`, `m_ee`, `F_x_Cee`, `I_ee`, `m_total`, `F_x_Ctotal` and `I_total`
    to the robot state
  * Added logs to ControlException
  * Added saturation to joint velocity, joint position, and joint impedance examples
  * Added support for commanding elbow positions for Cartesian motions
  * Fail earlier (by throwing exception) if any of the commanded values are NaN or infinity
  * Added support for stiffness frame to model

### Bugfixes

  * Changed examples to read initial states inside control loops (after controller switching)
  * Always throw `ControlException`s for control-related command responses

### Other changes

  * Changes in network protocol for new panda system version
  * Removed unnecessary public dependencies for libfranka
  * More descriptive exception messages
  * CI: Run linter on examples
<<<<<<< HEAD
  * New build-time dependency on Eigen3
=======
  * Examples first move to an initial joint position
>>>>>>> 07618cd6

## 0.1.0 - 2017-09-15

  * Initial release
<|MERGE_RESOLUTION|>--- conflicted
+++ resolved
@@ -27,11 +27,8 @@
   * Removed unnecessary public dependencies for libfranka
   * More descriptive exception messages
   * CI: Run linter on examples
-<<<<<<< HEAD
   * New build-time dependency on Eigen3
-=======
   * Examples first move to an initial joint position
->>>>>>> 07618cd6
 
 ## 0.1.0 - 2017-09-15
 
