--- conflicted
+++ resolved
@@ -3,15 +3,11 @@
 ## 0.2.0 - unreleased
 
   * **BREAKING** change on the network protocol:
-<<<<<<< HEAD
     - Added `tau_J_d` to the robot state.
   * Added logs to ControlException.
-=======
-    - Added `tau_J_d` to the robot state
   * Added saturation to joint velocity, joint position, and joint impedance examples
   * Changed examples to read initial states inside control loops (after controller switching)
   * Always throw `ControlException`s for control-related command responses
->>>>>>> 3610806a
 
 ## 0.1.0 - 2017-09-15
 
