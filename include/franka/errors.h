--- conflicted
+++ resolved
@@ -30,11 +30,7 @@
   /**
    * Creates a string with names of active errors:
    * "[active_error_name2, active_error_name_2, ... active_error_name_n]"
-<<<<<<< HEAD
-   * If no errors are active, the string contains empty braces: "[]"
-=======
    * If no errors are active, the string contains empty brackets: "[]"
->>>>>>> 866c5107
    * @return string with names of active errors
    */
   explicit operator std::string() const;
