#pragma once

#include <array>
#include <ostream>

namespace franka {
<<<<<<< HEAD
struct RobotState {
  std::array<double, 7> q_start;
  std::array<double, 16> O_T_EE_start;
  std::array<double, 2> elbow_start;
  std::array<double, 7> tau_J;
  std::array<double, 7> dtau_J;
  std::array<double, 7> q;
  std::array<double, 7> dq;
  std::array<double, 7> q_d;
  std::array<double, 7> joint_contact;
  std::array<double, 6> cartesian_contact;
  std::array<double, 7> joint_collision;
  std::array<double, 6> cartesian_collision;
  std::array<double, 7> tau_ext_hat_filtered;
  std::array<double, 6> O_F_ext_hat_EE;
  std::array<double, 6> EE_F_ext_hat_EE;
};

std::ostream& operator<<(std::ostream& ostream,
                         const franka::RobotState& robot_state);
=======

struct RobotState {
  RobotState();

  std::array<double, 7> q_start;
  std::array<double, 16> O_T_EE_start;
  std::array<double, 2> elbow_start;
  std::array<double, 7> tau_J;
  std::array<double, 7> dtau_J;
  std::array<double, 7> q;
  std::array<double, 7> dq;
  std::array<double, 7> q_d;
  std::array<double, 7> joint_contact;
  std::array<double, 6> cartesian_contact;
  std::array<double, 7> joint_collision;
  std::array<double, 6> cartesian_collision;
  std::array<double, 7> tau_ext_hat_filtered;
  std::array<double, 6> O_F_ext_hat_EE;
  std::array<double, 6> EE_F_ext_hat_EE;
};

std::ostream& operator<<(std::ostream& ostream, const franka::RobotState& robot_state);

>>>>>>> 96fb3925
}  // namespace franka<|MERGE_RESOLUTION|>--- conflicted
+++ resolved
@@ -4,28 +4,6 @@
 #include <ostream>
 
 namespace franka {
-<<<<<<< HEAD
-struct RobotState {
-  std::array<double, 7> q_start;
-  std::array<double, 16> O_T_EE_start;
-  std::array<double, 2> elbow_start;
-  std::array<double, 7> tau_J;
-  std::array<double, 7> dtau_J;
-  std::array<double, 7> q;
-  std::array<double, 7> dq;
-  std::array<double, 7> q_d;
-  std::array<double, 7> joint_contact;
-  std::array<double, 6> cartesian_contact;
-  std::array<double, 7> joint_collision;
-  std::array<double, 6> cartesian_collision;
-  std::array<double, 7> tau_ext_hat_filtered;
-  std::array<double, 6> O_F_ext_hat_EE;
-  std::array<double, 6> EE_F_ext_hat_EE;
-};
-
-std::ostream& operator<<(std::ostream& ostream,
-                         const franka::RobotState& robot_state);
-=======
 
 struct RobotState {
   RobotState();
@@ -49,5 +27,4 @@
 
 std::ostream& operator<<(std::ostream& ostream, const franka::RobotState& robot_state);
 
->>>>>>> 96fb3925
 }  // namespace franka