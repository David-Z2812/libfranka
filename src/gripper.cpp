#include <franka/gripper.h>

#include <sstream>

#include <research_interface/gripper/types.h>

#include "network.h"

namespace franka {

namespace {

template <typename T, typename... TArgs>
bool executeCommand(Network& network, uint32_t& command_id_, TArgs&&... args) {
  using namespace std::string_literals;  // NOLINT (google-build-using-namespace)

  command_id_++;
  network.tcpSendRequest<T>(command_id_, std::forward<TArgs>(args)...);
  typename T::Response response = network.tcpBlockingReceiveResponse<T>(command_id_);

  switch (response.status) {
    case T::Status::kSuccess:
      return true;
    case T::Status::kFail:
      throw CommandException("libfranka gripper: Command failed!");
    case T::Status::kUnsuccessful:
      return false;
    default:
      throw ProtocolException("libfranka gripper: Unexpected response while handling command!");
  }
}

GripperState convertGripperState(
    const research_interface::gripper::GripperState& gripper_state) noexcept {
  GripperState converted;
  converted.width = gripper_state.width;
  converted.max_width = gripper_state.max_width;
  converted.is_grasped = gripper_state.is_grasped;
  converted.temperature = gripper_state.temperature;
  converted.time = Duration(gripper_state.message_id);
  return converted;
}

}  // anonymous namespace

Gripper::Gripper(const std::string& franka_address)
    : network_{
          std::make_unique<Network>(franka_address, research_interface::gripper::kCommandPort)} {
  if (!network_) {
    throw std::invalid_argument("libfranka gripper: Invalid argument");
  }

  connect<research_interface::gripper::Connect, research_interface::gripper::kVersion>(
      *network_, command_id_++, &ri_version_);
}

Gripper::~Gripper() noexcept = default;

Gripper::ServerVersion Gripper::serverVersion() const noexcept {
  return ri_version_;
}

<<<<<<< HEAD
void Gripper::homing() {
  if (!executeCommand<research_interface::gripper::Homing>(*network_, command_id_)) {
    throw CommandException("libfranka gripper: Homing command unsuccessful!");
  }
=======
bool Gripper::homing() const {
  using research_interface::gripper::Homing;
  network_->tcpSendRequest<Homing>({});
  Homing::Response response = network_->tcpBlockingReceiveResponse<Homing>();

  return handleCommandResponse<Homing>(response);
>>>>>>> 7ef21d82
}

bool Gripper::grasp(double width, double speed, double force) {
  return executeCommand<research_interface::gripper::Grasp>(*network_, command_id_, width, speed,
                                                            force);
}

<<<<<<< HEAD
void Gripper::move(double width, double speed) {
  if (!executeCommand<research_interface::gripper::Move>(*network_, command_id_, width, speed)) {
    throw CommandException("libfranka gripper: Move command unsuccessful!");
  }
}

void Gripper::stop() {
  if (!executeCommand<research_interface::gripper::Stop>(*network_, command_id_)) {
    throw CommandException("libfranka gripper: Stop command unsuccessful!");
  }
=======
bool Gripper::move(double width, double speed) const {
  using research_interface::gripper::Move;
  network_->tcpSendRequest<Move>({width, speed});
  Move::Response response = network_->tcpBlockingReceiveResponse<Move>();

  return handleCommandResponse<Move>(response);
}

bool Gripper::stop() const {
  using research_interface::gripper::Stop;
  network_->tcpSendRequest<Stop>({});
  Stop::Response response = network_->tcpBlockingReceiveResponse<Stop>();

  return handleCommandResponse<Stop>(response);
>>>>>>> 7ef21d82
}

GripperState Gripper::readOnce() const {
  // Delete old data from the UDP buffer.
  while (network_->udpAvailableData() > 0) {
    network_->udpRead<research_interface::gripper::GripperState>();
  }

  return convertGripperState(network_->udpRead<research_interface::gripper::GripperState>());
}

}  // namespace franka<|MERGE_RESOLUTION|>--- conflicted
+++ resolved
@@ -60,19 +60,8 @@
   return ri_version_;
 }
 
-<<<<<<< HEAD
-void Gripper::homing() {
-  if (!executeCommand<research_interface::gripper::Homing>(*network_, command_id_)) {
-    throw CommandException("libfranka gripper: Homing command unsuccessful!");
-  }
-=======
-bool Gripper::homing() const {
-  using research_interface::gripper::Homing;
-  network_->tcpSendRequest<Homing>({});
-  Homing::Response response = network_->tcpBlockingReceiveResponse<Homing>();
-
-  return handleCommandResponse<Homing>(response);
->>>>>>> 7ef21d82
+bool Gripper::homing() {
+  return executeCommand<research_interface::gripper::Homing>(*network_, command_id_);
 }
 
 bool Gripper::grasp(double width, double speed, double force) {
@@ -80,33 +69,12 @@
                                                             force);
 }
 
-<<<<<<< HEAD
-void Gripper::move(double width, double speed) {
-  if (!executeCommand<research_interface::gripper::Move>(*network_, command_id_, width, speed)) {
-    throw CommandException("libfranka gripper: Move command unsuccessful!");
-  }
+bool Gripper::move(double width, double speed) {
+  return executeCommand<research_interface::gripper::Move>(*network_, command_id_, width, speed);
 }
 
-void Gripper::stop() {
-  if (!executeCommand<research_interface::gripper::Stop>(*network_, command_id_)) {
-    throw CommandException("libfranka gripper: Stop command unsuccessful!");
-  }
-=======
-bool Gripper::move(double width, double speed) const {
-  using research_interface::gripper::Move;
-  network_->tcpSendRequest<Move>({width, speed});
-  Move::Response response = network_->tcpBlockingReceiveResponse<Move>();
-
-  return handleCommandResponse<Move>(response);
-}
-
-bool Gripper::stop() const {
-  using research_interface::gripper::Stop;
-  network_->tcpSendRequest<Stop>({});
-  Stop::Response response = network_->tcpBlockingReceiveResponse<Stop>();
-
-  return handleCommandResponse<Stop>(response);
->>>>>>> 7ef21d82
+bool Gripper::stop() {
+  return executeCommand<research_interface::gripper::Stop>(*network_, command_id_);
 }
 
 GripperState Gripper::readOnce() const {
