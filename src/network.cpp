--- conflicted
+++ resolved
@@ -39,27 +39,6 @@
   return udp_socket_.address().port();
 }
 
-<<<<<<< HEAD
-void Network::udpSendRobotCommand(const research_interface::robot::RobotCommand& command) try {
-  int bytes_sent = udp_socket_.sendTo(&command, sizeof(command), udp_server_address_);
-  if (bytes_sent != sizeof(command)) {
-    throw NetworkException("libfranka: robot command send error");
-  }
-} catch (const Poco::Exception& e) {
-  throw NetworkException("libfranka: udp send: "s + e.what());
-}
-
-research_interface::robot::RobotState Network::udpReadRobotState() try {
-  std::array<uint8_t, sizeof(research_interface::robot::RobotState)> buffer;
-  int bytes_received = udp_socket_.receiveFrom(buffer.data(), buffer.size(), udp_server_address_);
-  if (bytes_received != buffer.size()) {
-    throw ProtocolException("libfranka: incorrect object size");
-  }
-  return *reinterpret_cast<research_interface::robot::RobotState*>(buffer.data());
-} catch (const Poco::Exception& e) {
-  throw NetworkException("libfranka: udp read: "s + e.what());
-}
-
 void Network::tcpReceiveIntoBuffer(uint8_t* buffer, size_t read_size) {
   size_t bytes_read = 0;
   try {
@@ -82,35 +61,8 @@
   }
 }
 
-bool Network::tcpReadResponse(research_interface::robot::Function* function) try {
-  if (tcp_socket_.poll(0, Poco::Net::Socket::SELECT_READ)) {
-    size_t offset = read_buffer_.size();
-    int bytes_available = tcp_socket_.available();
-    read_buffer_.resize(offset + bytes_available);
-    tcpReceiveIntoBuffer(&read_buffer_[offset], bytes_available);
-
-    if (read_buffer_.size() < sizeof(research_interface::robot::Function)) {
-      return false;
-    }
-
-    *function = *reinterpret_cast<research_interface::robot::Function*>(read_buffer_.data());
-    return true;
-  }
-  return false;
-} catch (const Poco::Exception& e) {
-  throw NetworkException("libfranka: "s + e.what());
-=======
-int Network::tcpReceiveIntoBuffer() try {
-  size_t offset = read_buffer_.size();
-  read_buffer_.resize(offset + tcp_socket_.available());
-  return tcp_socket_.receiveBytes(&read_buffer_[offset], tcp_socket_.available());
-} catch (const Poco::Exception& e) {
-  throw NetworkException("libfranka: "s + e.what());
-}
-
 int Network::udpAvailableData() {
   return udp_socket_.available();
->>>>>>> 1b8d86d9
 }
 
 }  // namespace franka