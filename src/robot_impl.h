#pragma once

#include <chrono>
#include <memory>

#include <franka/model.h>
#include <franka/robot.h>
#include <research_interface/robot/rbk_types.h>
#include <research_interface/robot/service_traits.h>
#include <research_interface/robot/service_types.h>

#include "network.h"
#include "robot_control.h"

namespace franka {

RobotState convertRobotState(const research_interface::robot::RobotState& robot_state) noexcept;

class Robot::Impl : public RobotControl {
 public:
  explicit Impl(std::unique_ptr<Network> network,
                RealtimeConfig realtime_config = RealtimeConfig::kEnforce);

  RobotState update(
      const research_interface::robot::MotionGeneratorCommand* motion_command = nullptr,
      const research_interface::robot::ControllerCommand* control_command = nullptr) override;

  void throwOnMotionError(const RobotState& robot_state, const uint32_t* motion_id) override;

  RobotState readOnce();

  ServerVersion serverVersion() const noexcept;
  RealtimeConfig realtimeConfig() const noexcept override;

<<<<<<< HEAD
  void startMotion(
=======
  void startController() override;
  void stopController() override;

  uint32_t startMotion(
>>>>>>> 06705198
      research_interface::robot::Move::ControllerMode controller_mode,
      research_interface::robot::Move::MotionGeneratorMode motion_generator_mode,
      const research_interface::robot::Move::Deviation& maximum_path_deviation,
      const research_interface::robot::Move::Deviation& maximum_goal_pose_deviation) override;
  void stopMotion(uint32_t motion_id) override;

  template <typename T, typename... TArgs>
  uint32_t executeCommand(TArgs... /* args */);

  Model loadModel();

 protected:
  bool motionGeneratorRunning() const noexcept;
  bool controllerRunning() const noexcept;

 private:
  template <typename T>
  void handleCommandResponse(const typename T::Response& response) const;

  void sendRobotCommand(const research_interface::robot::MotionGeneratorCommand* motion_command,
                        const research_interface::robot::ControllerCommand* control_command) const;
  research_interface::robot::RobotState receiveRobotState();
  void updateState(const research_interface::robot::RobotState& robot_state);

  std::unique_ptr<Network> network_;

  const RealtimeConfig realtime_config_;
  uint16_t ri_version_;

  research_interface::robot::MotionGeneratorMode motion_generator_mode_;
  research_interface::robot::ControllerMode controller_mode_;
  uint64_t message_id_;
};

template <typename T>
void Robot::Impl::handleCommandResponse(const typename T::Response& response) const {
  using namespace std::string_literals;  // NOLINT (google-build-using-namespace)

  switch (response.status) {
    case T::Status::kSuccess:
      break;
    case T::Status::kAborted:
      throw CommandException("libfranka: "s + research_interface::robot::CommandTraits<T>::kName +
                             " command aborted!");
    case T::Status::kRejected:
      throw CommandException("libfranka: "s + research_interface::robot::CommandTraits<T>::kName +
                             " command rejected!");
    case T::Status::kPreempted:
      throw CommandException("libfranka: "s + research_interface::robot::CommandTraits<T>::kName +
                             " command preempted!");
    default:
      throw ProtocolException("libfranka: Unexpected response while handling "s +
                              research_interface::robot::CommandTraits<T>::kName + " command!");
  }
}

template <>
inline void Robot::Impl::handleCommandResponse<research_interface::robot::Move>(
    const research_interface::robot::Move::Response& response) const {
  using namespace std::string_literals;  // NOLINT (google-build-using-namespace)

  switch (response.status) {
    case research_interface::robot::Move::Status::kSuccess:
      break;
    case research_interface::robot::Move::Status::kMotionStarted:
      if (motionGeneratorRunning()) {
        throw ProtocolException(
            "libfranka: "s +
            research_interface::robot::CommandTraits<research_interface::robot::Move>::kName +
            " received unexpected motion started message.");
      }
      break;
    case research_interface::robot::Move::Status::kAborted:
      throw CommandException(
          "libfranka: "s +
          research_interface::robot::CommandTraits<research_interface::robot::Move>::kName +
          " command aborted!");
    case research_interface::robot::Move::Status::kRejected:
      throw CommandException(
          "libfranka: "s +
          research_interface::robot::CommandTraits<research_interface::robot::Move>::kName +
          " command rejected!");
    case research_interface::robot::Move::Status::kPreempted:
      throw CommandException(
          "libfranka: "s +
          research_interface::robot::CommandTraits<research_interface::robot::Move>::kName +
          " command preempted!");
    default:
      throw ProtocolException(
          "libfranka: Unexpected response while handling "s +
          research_interface::robot::CommandTraits<research_interface::robot::Move>::kName +
          " command!");
  }
}

template <typename T, typename... TArgs>
uint32_t Robot::Impl::executeCommand(TArgs... args) {
  typename T::Response response = network_->executeCommand<T>(args...);
  handleCommandResponse<T>(response);
  return response.header.command_id;
}

template <>
inline uint32_t Robot::Impl::executeCommand<research_interface::robot::GetCartesianLimit,
                                            int32_t,
                                            VirtualWallCuboid*>(
    int32_t id,
    VirtualWallCuboid* virtual_wall_cuboid) {
  auto response = network_->executeCommand<research_interface::robot::GetCartesianLimit>(id);

  virtual_wall_cuboid->p_frame = response.object_frame;
  virtual_wall_cuboid->p_max = response.object_p_max;
  virtual_wall_cuboid->p_min = response.object_p_min;
  virtual_wall_cuboid->active = response.object_activation;
  virtual_wall_cuboid->id = id;

  handleCommandResponse<research_interface::robot::GetCartesianLimit>(response);
  return response.header.command_id;
}

}  // namespace franka<|MERGE_RESOLUTION|>--- conflicted
+++ resolved
@@ -25,21 +25,14 @@
       const research_interface::robot::MotionGeneratorCommand* motion_command = nullptr,
       const research_interface::robot::ControllerCommand* control_command = nullptr) override;
 
-  void throwOnMotionError(const RobotState& robot_state, const uint32_t* motion_id) override;
+  void throwOnMotionError(const RobotState& robot_state, uint32_t motion_id) override;
 
   RobotState readOnce();
 
   ServerVersion serverVersion() const noexcept;
   RealtimeConfig realtimeConfig() const noexcept override;
 
-<<<<<<< HEAD
-  void startMotion(
-=======
-  void startController() override;
-  void stopController() override;
-
   uint32_t startMotion(
->>>>>>> 06705198
       research_interface::robot::Move::ControllerMode controller_mode,
       research_interface::robot::Move::MotionGeneratorMode motion_generator_mode,
       const research_interface::robot::Move::Deviation& maximum_path_deviation,
@@ -49,7 +42,7 @@
   template <typename T, typename... TArgs>
   uint32_t executeCommand(TArgs... /* args */);
 
-  Model loadModel();
+  Model loadModel() const;
 
  protected:
   bool motionGeneratorRunning() const noexcept;
